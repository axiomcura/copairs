import os
import itertools
from multiprocessing.pool import ThreadPool
from pathlib import Path
from typing import Callable

import numpy as np
from tqdm.autonotebook import tqdm


def parallel_map(par_func, items):
    """Execute par_func(i) for every i in items using ThreadPool and tqdm."""
    num_items = len(items)
    pool_size = min(num_items, os.cpu_count())
    chunksize = num_items // pool_size
    with ThreadPool(pool_size) as pool:
        tasks = pool.imap_unordered(par_func, items, chunksize=chunksize)
        for _ in tqdm(tasks, total=len(items), leave=False):
            pass


def batch_processing(
    pairwise_op: Callable[[np.ndarray, np.ndarray], np.ndarray],
):
    """Decorator adding the batch_size param to run the function with
    multithreading using a list of paired indices"""

    def batched_fn(feats: np.ndarray, pair_ix: np.ndarray, batch_size: int):
        num_pairs = len(pair_ix)
        result = np.empty(num_pairs, dtype=np.float32)

        def par_func(i):
            x_sample = feats[pair_ix[i : i + batch_size, 0]]
            y_sample = feats[pair_ix[i : i + batch_size, 1]]
            result[i : i + len(x_sample)] = pairwise_op(x_sample, y_sample)

        parallel_map(par_func, np.arange(0, num_pairs, batch_size))

        return result

    return batched_fn


@batch_processing
def pairwise_corr(x_sample: np.ndarray, y_sample: np.ndarray) -> np.ndarray:
    """
    Compute pearson correlation between two matrices in a paired row-wise
    fashion. `x_sample` and `y_sample` must be of the same shape.
    """
    x_mean = x_sample.mean(axis=1, keepdims=True)
    y_mean = y_sample.mean(axis=1, keepdims=True)

    x_center = x_sample - x_mean
    y_center = y_sample - y_mean

    numer = (x_center * y_center).sum(axis=1)

    denom = (x_center**2).sum(axis=1) * (y_center**2).sum(axis=1)
    denom = np.sqrt(denom)

    corrs = numer / denom
    return corrs


@batch_processing
def pairwise_cosine(x_sample: np.ndarray, y_sample: np.ndarray) -> np.ndarray:
    x_norm = x_sample / np.linalg.norm(x_sample, axis=1)[:, np.newaxis]
    y_norm = y_sample / np.linalg.norm(y_sample, axis=1)[:, np.newaxis]
    c_sim = np.sum(x_norm * y_norm, axis=1)
    return c_sim


@batch_processing
def pairwise_euclidean(x_sample: np.ndarray, y_sample: np.ndarray) -> np.ndarray:
    e_dist = np.sqrt(np.sum((x_sample - y_sample) ** 2, axis=1))
    return 1 - e_dist


@batch_processing
def pairwise_euclidean(x_sample: np.ndarray, y_sample: np.ndarray) -> np.ndarray:
    e_dist = np.sqrt(np.sum((x_sample - y_sample) ** 2, axis=1))
    return 1 - e_dist


def random_binary_matrix(n, m, k, rng):
    """Generate a random binary matrix of n*m with exactly k values in 1 per row.
    Args:
    n: Number of rows.
    m: Number of columns.
    k: Number of 1's per row.

    Returns:
    A: Random binary matrix of n*m with exactly k values in 1 per row.
    """
    matrix = np.zeros((n, m), dtype=int)
    matrix[:, :k] = 1
    rng.permuted(matrix, axis=1, out=matrix)
    return matrix


def average_precision(rel_k) -> np.ndarray:
    """Compute average precision based on binary list sorted by relevance"""
    tp = np.cumsum(rel_k, axis=1)
    num_pos = tp[:, -1]
    k = np.arange(1, rel_k.shape[1] + 1)
    pr_k = tp / k
    ap = (pr_k * rel_k).sum(axis=1) / num_pos
    return ap


def ap_contiguous(rel_k_list, counts):
    """Compute average precision from a list of contiguous values"""
    cutoffs = to_cutoffs(counts)

    num_pos = np.add.reduceat(rel_k_list, cutoffs)
    shift = np.empty_like(num_pos)
    shift[0], shift[1:] = 0, num_pos[:-1]

    tp = rel_k_list.cumsum() - np.repeat(shift.cumsum(), counts)
    k = np.arange(1, len(rel_k_list) + 1) - np.repeat(cutoffs, counts)

    pr_k = tp / k
    ap_scores = np.add.reduceat(pr_k * rel_k_list, cutoffs) / num_pos
    null_confs = np.stack([num_pos, counts], axis=1)
    return ap_scores, null_confs


def random_ap(num_perm: int, num_pos: int, total: int, seed) -> np.ndarray:
    """Compute multiple average_precision scores generated at random"""
    rng = np.random.default_rng(seed)
    rel_k = random_binary_matrix(num_perm, total, num_pos, rng)
    null_dist = average_precision(rel_k)
    return null_dist


def null_dist_cached(num_pos, total, seed, null_size, cache_dir):
    if seed is not None:
        cache_file = cache_dir / f"n{total}_k{num_pos}.npy"
        if cache_file.is_file():
            null_dist = np.load(cache_file)
        else:
            null_dist = random_ap(null_size, num_pos, total, seed)
            np.save(cache_file, null_dist)
    else:
        null_dist = random_ap(null_size, num_pos, total, seed)
    return null_dist


def get_null_dists(confs, null_size, seed):
    cache_dir = Path.home() / f".copairs/seed{seed}/ns{null_size}"
    cache_dir.mkdir(parents=True, exist_ok=True)
    num_confs = len(confs)
    rng = np.random.default_rng(seed)
    seeds = rng.integers(8096, size=num_confs)

    null_dists = np.empty([len(confs), null_size], dtype=np.float32)

    def par_func(i):
        num_pos, total = confs[i]
        null_dists[i] = null_dist_cached(num_pos, total, seeds[i], null_size, cache_dir)

    parallel_map(par_func, np.arange(num_confs))
    return null_dists


def p_values(ap_scores, null_confs, null_size: int, seed):
    confs, rev_ix = np.unique(null_confs, axis=0, return_inverse=True)
    null_dists = get_null_dists(confs, null_size, seed)
    null_dists.sort(axis=1)
    pvals = np.empty(len(ap_scores), dtype=np.float32)
    for i, (ap_score, ix) in enumerate(zip(ap_scores, rev_ix)):
        # Reverse to get from hi to low
<<<<<<< HEAD
        num = null_size - np.searchsorted(null_dists[ix], ap_score, side='left')
        p_values[i] = (num + 1) / (null_size + 1)
    return p_values
=======
        num = null_size - np.searchsorted(null_dists[ix], ap_score)
        pvals[i] = (num + 1) / (null_size + 1)
    return pvals
>>>>>>> b5182347


def concat_ranges(start: np.ndarray, end: np.ndarray) -> np.ndarray:
    """Create a 1-d array concatenating multiple ranges"""
    slices = map(range, start, end)
    slices = itertools.chain.from_iterable(slices)
    count = (end - start).sum()
    mask = np.fromiter(slices, dtype=np.int32, count=count)
    return mask


def to_cutoffs(counts: np.ndarray):
    """Convert a list of counts into cutoff indices."""
    cutoffs = np.empty_like(counts)
    cutoffs[0], cutoffs[1:] = 0, counts.cumsum()[:-1]
    return cutoffs<|MERGE_RESOLUTION|>--- conflicted
+++ resolved
@@ -170,15 +170,9 @@
     pvals = np.empty(len(ap_scores), dtype=np.float32)
     for i, (ap_score, ix) in enumerate(zip(ap_scores, rev_ix)):
         # Reverse to get from hi to low
-<<<<<<< HEAD
-        num = null_size - np.searchsorted(null_dists[ix], ap_score, side='left')
-        p_values[i] = (num + 1) / (null_size + 1)
-    return p_values
-=======
         num = null_size - np.searchsorted(null_dists[ix], ap_score)
         pvals[i] = (num + 1) / (null_size + 1)
     return pvals
->>>>>>> b5182347
 
 
 def concat_ranges(start: np.ndarray, end: np.ndarray) -> np.ndarray:
